--- conflicted
+++ resolved
@@ -28,12 +28,9 @@
         self.cfg = cfg
 
     def run(self, tracker_state):
-<<<<<<< HEAD
+        images = self._images(tracker_state.gt.image_metadatas)
         self.cfg.mot_dataset['SEQS'] = list(tracker_state.gt.video_metadatas.name)
         self.cfg.posetrack_dataset['SEQS'] = list(tracker_state.gt.video_metadatas.name)
-=======
-        images = self._images(tracker_state.gt.image_metadatas)
-
         if self.cfg.eval_pose_estimation:
             annotations = self._annotations_pose_estimation_eval(
                 tracker_state.predictions, tracker_state.gt.image_metadatas
@@ -105,7 +102,6 @@
             print("Average reid pose tracking  results:")
             print(avg_results)
 
->>>>>>> f39c5a75
         if self.cfg.eval_mot:
             # HOTA
             trackers_folder = self.cfg.mot_trackers_folder
@@ -151,111 +147,6 @@
                     generate_overall=True,
                 )
 
-<<<<<<< HEAD
-        if any(
-            (
-                self.cfg.eval_pose_estimation,
-                self.cfg.eval_pose_tracking,
-                self.cfg.eval_reid_pose_tracking,
-            )
-        ):
-            images = self._images(tracker_state.gt.image_metadatas)
-
-        if self.cfg.eval_pose_estimation:
-            # populate dataset
-            dataset_cfg = self.cfg.posetrack_dataset.copy()
-            dataset_cfg.TRACKERS_FOLDER = os.path.join(
-                self.cfg.posetrack_dataset.TRACKERS_FOLDER, "pose_estimation"
-            )
-            annotations = self._annotations_pose_estimation_eval(
-                tracker_state.predictions, tracker_state.gt.image_metadatas
-            )
-            self._save_json(images, annotations, dataset_cfg.TRACKERS_FOLDER)
-            # run evaluator
-            self.pose_estimation_evaluator.evaluate(
-                [PoseTrack(dataset_cfg)], self.pose_estimation_metrics
-            )
-
-        if self.cfg.eval_pose_tracking:
-            # populate dataset
-            dataset_cfg = self.cfg.posetrack_dataset.copy()
-            dataset_cfg.TRACKERS_FOLDER = os.path.join(
-                self.cfg.posetrack_dataset.TRACKERS_FOLDER, "pose_tracking"
-            )
-            annotations = self._annotations_pose_tracking_eval(
-                tracker_state.predictions, tracker_state.gt.image_metadatas
-            )
-            self._save_json(images, annotations, dataset_cfg.TRACKERS_FOLDER)
-            dataset_cfg.TRACKERS_FOLDER = os.path.abspath(dataset_cfg.TRACKERS_FOLDER)
-            # run evaluator
-            self.pose_tracking_evaluator.evaluate(
-                [PoseTrack(dataset_cfg)], self.pose_tracking_metrics
-            )
-
-        if self.cfg.eval_reid_pose_tracking:
-            # populate dataset
-            dataset_cfg = self.cfg.posetrack_dataset.copy()
-            dataset_cfg.TRACKERS_FOLDER = os.path.join(
-                self.cfg.posetrack_dataset.TRACKERS_FOLDER, "reid_pose_tracking"
-            )
-            annotations = self._annotations_reid_pose_tracking_eval(
-                tracker_state.predictions, tracker_state.gt.image_metadatas
-            )
-            self._save_json(images, annotations, dataset_cfg.TRACKERS_FOLDER)
-            # run evaluator
-            self.reid_pose_tracking_evaluator.evaluate(
-                [PoseTrack(dataset_cfg)], self.reid_pose_tracking_metrics
-            )
-
-    # MOT helper functions
-    def _mot_encoding(self, predictions, image_metadatas):
-        df = pd.merge(
-            image_metadatas.reset_index(drop=True),
-            predictions.reset_index(drop=True),
-            left_on="id",
-            right_on="image_id",
-        )
-        len_before_drop = len(df)
-        df.dropna(
-            subset=["video_name", "frame", "track_id", "bbox_ltwh", "keypoints_xyc",],
-            how="any",
-            inplace=True,
-        )
-        print("Dropped {} rows with NA values".format(len_before_drop - len(df)))
-        df["bb_left"] = df["bbox_ltwh"].apply(lambda x: x[0])
-        df["bb_top"] = df["bbox_ltwh"].apply(lambda x: x[1])
-        df["bb_width"] = df["bbox_ltwh"].apply(lambda x: x[2])
-        df["bb_height"] = df["bbox_ltwh"].apply(lambda x: x[3])
-        df["conf"] = df["keypoints_xyc"].apply(lambda x: np.mean(x[:, 2]))
-        df = df.assign(x=-1, y=-1, z=-1)
-        return df
-
-    def _save_mot(self, mot_df, save_path):
-        # <frame>, <id>, <bb_left>, <bb_top>, <bb_width>, <bb_height>, <conf>, <x>, <y>, <z>
-        videos_names = mot_df["video_name"].unique()
-        for video_name in videos_names:
-            file_path = os.path.join(save_path, f"{video_name}.txt")
-            file_df = mot_df[mot_df["video_name"] == video_name].copy()
-            file_df.sort_values(by="frame", inplace=True)
-            file_df[
-                [
-                    "frame",
-                    "track_id",
-                    "bb_left",
-                    "bb_top",
-                    "bb_width",
-                    "bb_height",
-                    "conf",
-                    "x",
-                    "y",
-                    "z",
-                ]
-            ].to_csv(
-                file_path, header=False, index=False,
-            )
-
-=======
->>>>>>> f39c5a75
     # PoseTrack helper functions
     def _images(self, image_metadatas):
         image_metadatas.dropna(
