--- conflicted
+++ resolved
@@ -62,10 +62,9 @@
         return detections
 
     def _update_detections(self, results, detections):
-<<<<<<< HEAD
         track_df = pd.DataFrame(
             {
-                "track_bbox_tlwh": list(results[:, 0:4]),
+                "track_bbox_ltwh": list(results[:, 0:4]),
                 "track_bbox_conf": results[:, 6],
                 "track_id": results[:, 4].astype(int),
             },
@@ -76,24 +75,4 @@
         assert merged_detections.index.equals(detections.index), "Merge with StrongSORT results failed, some " \
                                                                  "detections were lost or added"
         detections = merged_detections
-=======
-        if results.any():
-            track_df = pd.DataFrame(
-                {
-                    "track_bbox_ltwh": list(results[:, 0:4]),
-                    "track_bbox_conf": results[:, 6],
-                    "track_id": results[:, 4].astype(int),
-                },
-                index=results[:, -1].astype(int),
-            )
-            assert track_df.index.isin(detections.index).all(), "StrongSORT returned detections with unknown indices"
-            merged_detections = detections.join(track_df, how='left')
-            assert merged_detections.index.equals(detections.index), "Merge with StrongSORT results failed, some " \
-                                                                     "detections were lost or added"
-            detections = merged_detections
-        else:  # FIXME
-            detections["track_bbox_ltwh"] = pd.NA
-            detections["track_bbox_conf"] = pd.NA
-            detections["track_id"] = pd.NA
->>>>>>> f39c5a75
         return detections