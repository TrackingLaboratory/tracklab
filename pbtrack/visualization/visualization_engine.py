--- conflicted
+++ resolved
@@ -232,43 +232,12 @@
             )
 
     def _colors(self, detection, is_prediction):
-<<<<<<< HEAD
-        if is_prediction:
-            if pd.isna(detection.track_id):
-                color_bbox = self.cfg.bbox.color_untracked
-                color_text = self.cfg.text.color_untracked
-                color_keypoint = self.cfg.keypoint.color_untracked
-                color_skeleton = self.cfg.skeleton.color_untracked
-            else:
-                color_id = cmap[int(detection.track_id) % len(cmap)]
-                color_bbox = (
-                    self.cfg.bbox.color_tracked
-                    if self.cfg.bbox.color_tracked
-                    else color_id
-                )
-                color_text = (
-                    self.cfg.text.color_tracked
-                    if self.cfg.text.color_tracked
-                    else color_id
-                )
-                color_keypoint = (
-                    self.cfg.keypoint.color_tracked
-                    if self.cfg.keypoint.color_tracked
-                    else color_id
-                )
-                color_skeleton = (
-                    self.cfg.skeleton.color_tracked
-                    if self.cfg.skeleton.color_tracked
-                    else color_id
-                )
-=======
         cmap = prediction_cmap if is_prediction else ground_truth_cmap
         if pd.isna(detection.track_id):
             color_bbox = self.cfg.bbox.color_no_id
             color_text = self.cfg.text.color_no_id
             color_keypoint = self.cfg.keypoint.color_no_id
             color_skeleton = self.cfg.skeleton.color_no_id
->>>>>>> 3afbe10e
         else:
             color_key = "color_prediction" if is_prediction else "color_ground_truth"
             color_id = cmap[int(detection.track_id) % len(cmap)]
