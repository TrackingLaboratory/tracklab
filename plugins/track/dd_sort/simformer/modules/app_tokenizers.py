import torch
import torch.nn as nn

from .transformers import Module


class LinearAppearance(Module):
    default_similarity_metric = "cosine"

    def __init__(
        self,
        token_dim: int,
        feat_dim: int = 1799,
        alpha: int = 0.9,
        enable_ll: bool = True,
        agg_strat: str = "ema",
        checkpoint_path: str = None,
        only_foreground: bool = False,
        **kwargs
    ):
        super().__init__()
        self.token_dim = token_dim
        self.feat_dim = feat_dim
        self.enable_ll = enable_ll
        self.alpha = alpha
        self.only_foreground = only_foreground
        if agg_strat == "ema":
            self.aggregation_fn = self.ema
        elif agg_strat == "mean":
            self.aggregation_fn = self.mean
        elif agg_strat == "last":
            self.aggregation_fn = self.last
        else:
            raise NotImplementedError

        if self.enable_ll:
            self.linear = nn.Linear(feat_dim, token_dim)

        self.init_weights(checkpoint_path=checkpoint_path, module_name="tokenizers.LinearAppearance")

    def forward(self, x):
        feats, masks = x.feats, x.feats_masks
<<<<<<< HEAD
        feats = torch.cat([feats["embeddings"].flatten(start_dim=-2, end_dim=-1), feats["visibility_scores"]], dim=3)
=======
        # feats = torch.cat([feats["embeddings"], feats["visibility_scores"]], dim=3)
        feats = feats["embeddings"]
        if self.only_foreground:
            feats = feats[:, :, :, 0]
>>>>>>> 96b86ce7
        if self.enable_ll:
            tokens = torch.zeros(
                (feats.shape[0], feats.shape[1], feats.shape[2], self.token_dim),
                device=feats.device,
                dtype=torch.float32,
            )
            tokens[masks] = self.linear(feats[masks])  # TODO linear before agg?
        else:
            tokens = feats
        if masks.shape[2] > 1:
            tokens = self.aggregation_fn(tokens, masks, alpha=self.alpha)
        tokens = tokens.squeeze(dim=2)
        return tokens

    # def mean(self, tokens, masks):  # created an error
    #     weights = masks.float()
    #     weights = (weights / weights.sum(dim=2, keepdim=True)).nan_to_num(0.0)
    #     mean = torch.sum(tokens * weights.unsqueeze(dim=3), dim=2, keepdim=True)
    #     return mean

    def mean(self, tokens, masks, **kwargs):
        # Ensure masks are of type float and unsqueezed for broadcasting over the token dimension D
        masks = masks.unsqueeze(-1).float()  # Shape [B, N, T, 1]
        # Replace NaNs in tokens with zeros to avoid propagation of NaNs
        tokens = torch.nan_to_num(tokens, nan=0.0)
        # Calculate the sum of valid tokens (by multiplying with the mask)
        masked_tokens_sum = tokens * masks  # Shape [B, N, T, D]
        # Compute the valid count along the T dimension (we sum the mask)
        valid_count = masks.sum(dim=2)  # Shape [B, N, 1], this is the count of valid tokens
        # Avoid division by zero by replacing 0 counts with 1 in valid_count
        valid_count = valid_count.clamp(min=1.0)  # Shape [B, N, 1]
        # Calculate the mean of valid tokens by summing along T and dividing by the valid count
        tokens_mean = masked_tokens_sum.sum(dim=2) / valid_count  # Shape [B, N, D]
        return tokens_mean

    # def ema(self, tokens, masks, alpha=0.9):  # old version, was not working? slow too
    #     # fixme batch it
    #     ema = torch.zeros_like(tokens, device=tokens.device)
    #     for b in range(tokens.shape[0]):
    #         for n in range(tokens.shape[1]):
    #             for t in reversed(range(tokens.shape[2])):
    #             # for t in range(tokens.shape[2]):
    #                 if masks[b, n, t]:
    #                     ema[b, n, 0] = alpha * tokens[b, n, t] + (1 - alpha) * ema[b, n, 0]
    #     ema = ema.sum(dim=2, keepdim=True)
    #     return ema

    def ema(self, tokens, masks, alpha=0.9):  # TODO: make it work with multiple part embs and vis scores
        # Ensure masks are of type float and unsqueezed for broadcasting over the token dimension D
        masks = masks.unsqueeze(-1).float()  # Shape [B, N, T, 1]

        # Replace NaNs in tokens with zeros to avoid propagation of NaNs
        tokens = torch.nan_to_num(tokens, nan=0.0)

        # Initialize EMA tensor to hold the result
        B, N, T, D = tokens.shape

        # Initialize the EMA starting from the last valid token
        ema_t = torch.zeros((B, N, D), dtype=tokens.dtype, device=tokens.device)

        # A boolean tensor to track if ema_t has been initialized with the first valid token
        initialized = torch.zeros((B, N, 1), dtype=torch.bool, device=tokens.device)

        # Traverse the time dimension in reverse (from T-1 to 0)
        for t in reversed(range(T)):
            # Current token and mask at time step t
            token_t = tokens[:, :, t, :]  # Shape [B, N, D]
            mask_t = masks[:, :, t, :]  # Shape [B, N, 1]

            # First valid token should fully replace ema_t if alpha is 0
            if alpha == 0:
                # Update ema_t with the first valid token
                ema_t = torch.where(~initialized & (mask_t > 0), token_t, ema_t)

                # Mark that ema_t has been initialized
                initialized = initialized | (mask_t > 0)
            else:
                # For alpha > 0, perform standard EMA update
                ema_t = mask_t * (alpha * token_t + (1 - alpha) * ema_t) + (1 - mask_t) * ema_t

        return ema_t


    def last(self, tokens, masks, **kwargs):
        last = tokens[:, :, 0]  # detections in reverse order: first one is the most recent one
        assert not torch.isnan(last).any()
        assert masks[:, :, 0].all()
        return last


class SmartLinearAppearance(Module):
    def __init__(self,
                 token_dim: int,
                 feat_dim: int = 1799,
                 enable_ll: bool = True,
                 checkpoint_path: str = None,
                 alpha=0.9,
                 only_foreground=False,
                 **kwargs
                 ):
        super().__init__()
        self.token_dim = token_dim
        self.feat_dim = feat_dim
        self.enable_ll = enable_ll
        self.linear = nn.Linear(feat_dim, token_dim)
        self.alpha = alpha
        self.only_foreground = only_foreground

        self.init_weights(checkpoint_path=checkpoint_path, module_name="tokenizers.SmartLinearAppearance")

    def forward(self, x):
        embs, vis, masks = x.feats["embeddings"], x.feats["visibility_scores"], x.feats_masks
        if self.only_foreground:
            embs = embs[:, :, :, :1]
            vis = vis[:, :, :, :1]
        if masks.shape[2] > 1:
<<<<<<< HEAD
            embs, vis, masks = self.smart(embs, vis, masks)
        feats = torch.cat([embs.flatten(start_dim=-2, end_dim=-1), vis], dim=3)
=======
            embs, vis, masks = self.smart(embs, vis, masks, self.alpha)
        # feats = torch.cat([embs, vis], dim=3)  # keep modalities separate: vis score cannot be simply appended
        feats = embs
>>>>>>> 96b86ce7
        if self.enable_ll:
            tokens = torch.zeros(
                (embs.shape[0], embs.shape[1], 1, self.token_dim),
                device=feats.device,
                dtype=torch.float32,
            )
            feats = torch.sum(feats * vis.unsqueeze(-1), dim=3, keepdim=True)  # TODO do better -> transformer
            feats = feats.squeeze(dim=3)
            vis = vis.any(dim=-1)
            tokens[masks] = self.linear(feats[masks])
        else:
            tokens = feats
        tokens = tokens.squeeze(dim=2)
        return tokens

    def smart(self, embs, vis, masks, alpha=0.9):
        """
        :param embs: [B, N, T, num_parts, emb_dim]
        :param vis: [B, N, T, num_parts]
        :param masks: [B, N, T]
        :return: new_embs [B, N, 1, num_parts, emb_dim], new_vis [B, N, 1, num_parts], new_masks [B, N, 1]
        """
<<<<<<< HEAD
        # FIXME batch it
        new_embeddings = torch.zeros(
            (embs.shape[0], embs.shape[1], 1, embs.shape[-2], embs.shape[-1]),
=======
        new_embeddings = torch.zeros(
            (embs.shape[0], embs.shape[1], 1, embs.shape[3], embs.shape[4]),
>>>>>>> 96b86ce7
            device=embs.device,
            dtype=torch.float32,
        )
        new_vis = torch.zeros(
            (embs.shape[0], embs.shape[1], 1, vis.shape[3]), device=embs.device, dtype=torch.float32
        )
        new_masks = torch.zeros(
            (embs.shape[0], embs.shape[1], 1), device=embs.device, dtype=torch.bool
        )
        for b in range(masks.shape[0]):
            for n in range(masks.shape[1]):
                for t in reversed(range(masks.shape[2])):
                    if masks[b, n, t]:
<<<<<<< HEAD
=======
                        # For a given body part P, if:
                        # - P is visible in both the tracklet and the detection, xor = False and ema_scores_tracklet=ema_alpha and ema_scores_detection=1-ema_alpha -> both tracklet and det features are used in a normal EMA update step
                        # - P is visible in the tracklet but not in the detection, xor = True and ema_scores_tracklet=1 and ema_scores_detection=0 -> smooth_feat=tracklet_features
                        # - P is visible in the detection but not in the tracklet, xor = True and ema_scores_tracklet=0 and ema_scores_detection=1 -> smooth_feat=detection_features
                        # - P is not visible in both the tracklet and the detection, xor = False and ema_scores_tracklet=0 and ema_scores_detection=0 -> smooth_feat=1 (TODO why?)

>>>>>>> 96b86ce7
                        tracklet_features = new_embeddings[b, n, 0]
                        detection_features = embs[b, n, t]

                        xor = torch.logical_xor(new_vis[b, n, 0], vis[b, n, t])
                        ema_scores_tracklet = (
                            new_vis[b, n, 0] * vis[b, n, t]
                        ) * alpha + xor * new_vis[b, n, 0]
                        ema_scores_detection = (new_vis[b, n, 0] * vis[b, n, t]) * (
                            1 - alpha
                        ) + xor * vis[b, n, t]
                        smooth_feat = (
                            ema_scores_tracklet.unsqueeze(1) * tracklet_features
                            + ema_scores_detection.unsqueeze(1) * detection_features
                        )
                        new_embeddings[b, n, 0] = smooth_feat

                        smooth_visibility_scores = torch.maximum(new_vis[b, n, 0], vis[b, n, t])
                        new_vis[b, n, 0] = smooth_visibility_scores

                        new_masks[b, n, 0] = True
        return new_embeddings, new_vis, new_masks<|MERGE_RESOLUTION|>--- conflicted
+++ resolved
@@ -40,14 +40,10 @@
 
     def forward(self, x):
         feats, masks = x.feats, x.feats_masks
-<<<<<<< HEAD
-        feats = torch.cat([feats["embeddings"].flatten(start_dim=-2, end_dim=-1), feats["visibility_scores"]], dim=3)
-=======
         # feats = torch.cat([feats["embeddings"], feats["visibility_scores"]], dim=3)
         feats = feats["embeddings"]
         if self.only_foreground:
             feats = feats[:, :, :, 0]
->>>>>>> 96b86ce7
         if self.enable_ll:
             tokens = torch.zeros(
                 (feats.shape[0], feats.shape[1], feats.shape[2], self.token_dim),
@@ -164,14 +160,9 @@
             embs = embs[:, :, :, :1]
             vis = vis[:, :, :, :1]
         if masks.shape[2] > 1:
-<<<<<<< HEAD
-            embs, vis, masks = self.smart(embs, vis, masks)
-        feats = torch.cat([embs.flatten(start_dim=-2, end_dim=-1), vis], dim=3)
-=======
             embs, vis, masks = self.smart(embs, vis, masks, self.alpha)
         # feats = torch.cat([embs, vis], dim=3)  # keep modalities separate: vis score cannot be simply appended
         feats = embs
->>>>>>> 96b86ce7
         if self.enable_ll:
             tokens = torch.zeros(
                 (embs.shape[0], embs.shape[1], 1, self.token_dim),
@@ -194,14 +185,9 @@
         :param masks: [B, N, T]
         :return: new_embs [B, N, 1, num_parts, emb_dim], new_vis [B, N, 1, num_parts], new_masks [B, N, 1]
         """
-<<<<<<< HEAD
         # FIXME batch it
         new_embeddings = torch.zeros(
-            (embs.shape[0], embs.shape[1], 1, embs.shape[-2], embs.shape[-1]),
-=======
-        new_embeddings = torch.zeros(
             (embs.shape[0], embs.shape[1], 1, embs.shape[3], embs.shape[4]),
->>>>>>> 96b86ce7
             device=embs.device,
             dtype=torch.float32,
         )
@@ -215,15 +201,12 @@
             for n in range(masks.shape[1]):
                 for t in reversed(range(masks.shape[2])):
                     if masks[b, n, t]:
-<<<<<<< HEAD
-=======
                         # For a given body part P, if:
                         # - P is visible in both the tracklet and the detection, xor = False and ema_scores_tracklet=ema_alpha and ema_scores_detection=1-ema_alpha -> both tracklet and det features are used in a normal EMA update step
                         # - P is visible in the tracklet but not in the detection, xor = True and ema_scores_tracklet=1 and ema_scores_detection=0 -> smooth_feat=tracklet_features
                         # - P is visible in the detection but not in the tracklet, xor = True and ema_scores_tracklet=0 and ema_scores_detection=1 -> smooth_feat=detection_features
                         # - P is not visible in both the tracklet and the detection, xor = False and ema_scores_tracklet=0 and ema_scores_detection=0 -> smooth_feat=1 (TODO why?)
 
->>>>>>> 96b86ce7
                         tracklet_features = new_embeddings[b, n, 0]
                         detection_features = embs[b, n, t]
 
@@ -235,8 +218,8 @@
                             1 - alpha
                         ) + xor * vis[b, n, t]
                         smooth_feat = (
-                            ema_scores_tracklet.unsqueeze(1) * tracklet_features
-                            + ema_scores_detection.unsqueeze(1) * detection_features
+                            ema_scores_tracklet.unsqueeze(dim=1) * tracklet_features
+                            + ema_scores_detection.unsqueeze(dim=1) * detection_features
                         )
                         new_embeddings[b, n, 0] = smooth_feat
 
