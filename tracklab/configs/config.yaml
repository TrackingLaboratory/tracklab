# TrackLab config

# The defaults list contains the files that will be used
# to create the final config file. This item *must* be
# the first element in the file.
defaults:
  - dataset: soccernet_mot
  #- dataset: soccernet_game_state
  - eval: trackeval
  - engine: offline
  - state: save
  - visualization: no_vis #save_videos
  - modules/bbox_detector: yolov8
  - modules/pose_bottomup: openpifpaf
  - modules/reid: bpbreid
  - modules/track: oc_sort
<<<<<<< HEAD
  - modules/role: voting
  - modules/team: team_labeling
  - modules/team_side: side_labeling
  - modules/jersey_number_detect: mmocr
  - modules/tracklet_agg: majority_vote
  - modules/pitch: tvcalib
  - modules/calibration: tvcalib
=======
>>>>>>> d083dcd4
  - _self_

# Pipeline definition :
# - Defines the order in which the modules will be called
# - If loading a tracking state from disk, remove modules whose outputs are already provided in the loaded state
# Use 'pipeline: []' for an empty pipeline
pipeline:
  - bbox_detector
  - reid
<<<<<<< HEAD
  #- track
  #- role
  #- team
  #- team_side
  #- pitch
  #- calibration
  #- jersey_number_detect
  #- tracklet_agg
=======
  - track
>>>>>>> d083dcd4

# Experiment name
experiment_name: "tracklab"

# Path definitions
data_dir: "${project_dir}/data"
model_dir: "${project_dir}/pretrained_models"

# Machine configuration
num_cores: 4
use_wandb: False
use_rich: True

# Flags
#test_tracking: True
test_tracking: False
print_config: True


# configure Hydra to use the current working directory
# and set up the output directory according to experiment_name
project_dir: "${hydra:runtime.cwd}"
hydra:
  job:
    chdir: True
  run:
    dir: "outputs/${experiment_name}/${now:%Y-%m-%d}/${now:%H-%M-%S}"
  sweep:
    dir: "multirun_outputs/${experiment_name}/${now:%Y-%m-%d}/${now:%H-%M-%S}"<|MERGE_RESOLUTION|>--- conflicted
+++ resolved
@@ -14,7 +14,6 @@
   - modules/pose_bottomup: openpifpaf
   - modules/reid: bpbreid
   - modules/track: oc_sort
-<<<<<<< HEAD
   - modules/role: voting
   - modules/team: team_labeling
   - modules/team_side: side_labeling
@@ -22,8 +21,6 @@
   - modules/tracklet_agg: majority_vote
   - modules/pitch: tvcalib
   - modules/calibration: tvcalib
-=======
->>>>>>> d083dcd4
   - _self_
 
 # Pipeline definition :
@@ -33,8 +30,7 @@
 pipeline:
   - bbox_detector
   - reid
-<<<<<<< HEAD
-  #- track
+  - track
   #- role
   #- team
   #- team_side
@@ -42,9 +38,8 @@
   #- calibration
   #- jersey_number_detect
   #- tracklet_agg
-=======
-  - track
->>>>>>> d083dcd4
+
+
 
 # Experiment name
 experiment_name: "tracklab"
