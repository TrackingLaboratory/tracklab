# TrackLab config

# The defaults list contains the files that will be used
# to create the final config file. This item *must* be
# the first element in the file.
defaults:
<<<<<<< HEAD
  - dataset: soccernet_mot
  #- dataset: soccernet_game_state
=======
  - dataset: soccernet_gs
>>>>>>> 43465125
  - eval: trackeval
  - engine: offline
  - state: save
  - visualization: no_vis #save_videos
  - modules/bbox_detector: yolov8
  - modules/pose_bottomup: openpifpaf
  - modules/reid: bpbreid
  - modules/track: oc_sort
  - modules/role: voting
  - modules/team: team_labeling
  - modules/team_side: side_labeling
  - modules/jersey_number_detect: mmocr
  - modules/tracklet_agg: majority_vote
  - modules/pitch: tvcalib
  - modules/calibration: tvcalib
  - _self_

# Pipeline definition :
# - Defines the order in which the modules will be called
# - If loading a tracking state from disk, remove modules whose outputs are already provided in the loaded state
# Use 'pipeline: []' for an empty pipeline
pipeline:
  - bbox_detector
  - reid
  #- track
  #- role
  #- team
  #- team_side
  #- pitch
  #- calibration
  #- jersey_number_detect
  #- tracklet_agg

# Experiment name
experiment_name: "tracklab"

# Path definitions
data_dir: "${project_dir}/data"
model_dir: "${project_dir}/pretrained_models"

# Machine configuration
num_cores: 4
use_wandb: False
use_rich: True

# Flags
#test_tracking: True
test_tracking: False
print_config: True


# configure Hydra to use the current working directory
# and set up the output directory according to experiment_name
project_dir: "${hydra:runtime.cwd}"
hydra:
  job:
    chdir: True
  run:
    dir: "outputs/${experiment_name}/${now:%Y-%m-%d}/${now:%H-%M-%S}"
  sweep:
    dir: "multirun_outputs/${experiment_name}/${now:%Y-%m-%d}/${now:%H-%M-%S}"<|MERGE_RESOLUTION|>--- conflicted
+++ resolved
@@ -4,12 +4,8 @@
 # to create the final config file. This item *must* be
 # the first element in the file.
 defaults:
-<<<<<<< HEAD
   - dataset: soccernet_mot
   #- dataset: soccernet_game_state
-=======
-  - dataset: soccernet_gs
->>>>>>> 43465125
   - eval: trackeval
   - engine: offline
   - state: save
