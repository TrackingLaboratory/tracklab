--- conflicted
+++ resolved
@@ -14,24 +14,6 @@
                 model.reset()
 
         detections = tracker_state.load()
-<<<<<<< HEAD
-        model_names = self.module_names
-        for model_name in model_names:
-            if self.models[model_name].level == "video":
-                detections = self.models[model_name].process(detections, imgs_meta)
-                continue
-            self.datapipes[model_name].update(images, imgs_meta, detections)
-            self.callback(
-                "on_module_start",
-                task=model_name,
-                dataloader=self.dataloaders[model_name],
-            )
-            for batch in self.dataloaders[model_name]:
-                detections = self.default_step(batch, model_name, detections)
-            self.callback("on_module_end", task=model_name, detections=detections)
-            if detections.empty:
-                return detections
-=======
         if len(self.module_names) != 0:
             imgs_meta = self.img_metadatas[self.img_metadatas.video_id == video_id]
             images = {idx: cv2_load_image(fn) for idx, fn in imgs_meta["file_path"].items()}
@@ -50,5 +32,4 @@
                 self.callback("on_module_end", task=model_name, detections=detections)
                 if detections.empty:
                     return detections
->>>>>>> b6f18709
         return detections