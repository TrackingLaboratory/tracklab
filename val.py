--- conflicted
+++ resolved
@@ -23,7 +23,7 @@
                         default='configs/val.yaml',
                         help='path to evaluation config file')
     parser.add_argument('--dekr-cfg', type=str,
-                        default='configs/dekr.yaml', 
+                        default='configs/dekr.yaml',
                         help='path to dekr config file')
     parser.add_argument('--strongsort-cfg', type=str,
                         default='trackers/strong_sort/configs/track.yaml',
@@ -63,7 +63,7 @@
     
     # load dataset
     dataset = PoseTrack(eval_cfg['posetrack_dir'], eval_cfg['subset'])
-    
+
     # process images
     all_detections = []
     # FIXME add a tqdm by video (epoch) and a tqdm by frame (batch iteration)
@@ -75,29 +75,25 @@
                 strongsort_cfg,
                 device
             )
-        
+
         # pose estimation part -> create detections object
-<<<<<<< HEAD
-        detections, _ = model_pose.run(data['image'])
-=======
-        detections = model_pose.run(data)
->>>>>>> b9173f70
-        
+        detections, _ = model_pose.run(data)
+
         # tracking part -> update detections object
         detections = model_track.run(data, detections)
         all_detections.extend(detections)
         
     tracker = Tracker([det.asdict() for det in all_detections])
-    
+
     # PoseTrack21 evaluation scripts
     # FIXME clean a bit
     if eval_cfg['MOT']['eval']:
         mot_dir = osp.join(save_dir, 'mot')
         os.makedirs(mot_dir, exist_ok=True)
         tracker.save_mot(mot_dir)
-        
+
         eval_cfg['MOT']['EVAL_CFG']['LOG_ON_ERROR'] = osp.join(mot_dir, 'error_log.txt')
-        eval_cfg['MOT']['DATASET_CFG']['GT_FOLDER'] = osp.join(eval_cfg['posetrack_dir'], 
+        eval_cfg['MOT']['DATASET_CFG']['GT_FOLDER'] = osp.join(eval_cfg['posetrack_dir'],
                                                                'posetrack_mot', 'mot', eval_cfg['subset'])
         eval_cfg['MOT']['DATASET_CFG']['TRACKERS_FOLDER'] = save_dir # ! not mot_dir
         evaluator = trackeval.EvaluatorMOT(eval_cfg['MOT']['EVAL_CFG'])
@@ -114,10 +110,10 @@
         pose_estimation_dir = osp.join(save_dir, 'pose_estimation')
         os.makedirs(pose_estimation_dir, exist_ok=True)
         tracker.save_pose_estimation(pose_estimation_dir)
-        
-        eval_cfg['pose_estimation']['EVAL_CFG']['LOG_ON_ERROR'] = osp.join(pose_estimation_dir, 
+
+        eval_cfg['pose_estimation']['EVAL_CFG']['LOG_ON_ERROR'] = osp.join(pose_estimation_dir,
                                                                            'error_log.txt')
-        eval_cfg['pose_estimation']['DATASET_CFG']['GT_FOLDER'] = osp.join(eval_cfg['posetrack_dir'], 
+        eval_cfg['pose_estimation']['DATASET_CFG']['GT_FOLDER'] = osp.join(eval_cfg['posetrack_dir'],
                                                                            'posetrack_data', eval_cfg['subset'])
         eval_cfg['pose_estimation']['DATASET_CFG']['TRACKERS_FOLDER'] = pose_estimation_dir
         evaluator = trackeval.PoseEvaluator(eval_cfg['pose_estimation']['EVAL_CFG'])
@@ -129,16 +125,16 @@
         if len(metrics_list) == 0:
             raise Exception('No metrics selected for evaluation')
         evaluator.evaluate(dataset_list, metrics_list)
-    
+
     if any((eval_cfg['pose_tracking']['eval'], eval_cfg['reid_pose_tracking']['eval'])):
         pose_tracking_dir = osp.join(save_dir, 'pose_tracking')
         os.makedirs(pose_tracking_dir, exist_ok=True)
         tracker.save_pose_tracking(pose_tracking_dir)
-    
+
     if eval_cfg['pose_tracking']['eval']:
-        eval_cfg['pose_tracking']['EVAL_CFG']['LOG_ON_ERROR'] = osp.join(pose_tracking_dir, 
+        eval_cfg['pose_tracking']['EVAL_CFG']['LOG_ON_ERROR'] = osp.join(pose_tracking_dir,
                                                                          'error_log_track.txt')
-        eval_cfg['pose_tracking']['DATASET_CFG']['GT_FOLDER'] = osp.join(eval_cfg['posetrack_dir'], 
+        eval_cfg['pose_tracking']['DATASET_CFG']['GT_FOLDER'] = osp.join(eval_cfg['posetrack_dir'],
                                                                          'posetrack_data', eval_cfg['subset'])
         eval_cfg['pose_tracking']['DATASET_CFG']['TRACKERS_FOLDER'] = pose_tracking_dir
         evaluator = trackeval.Evaluator(eval_cfg['pose_tracking']['EVAL_CFG'])
@@ -150,12 +146,12 @@
         if len(metrics_list) == 0:
             raise Exception('No metrics selected for evaluation')
         evaluator.evaluate(dataset_list, metrics_list)
-    
+
     # FIXME does not work
     if eval_cfg['reid_pose_tracking']['eval']:
-        eval_cfg['reid_pose_tracking']['EVAL_CFG']['LOG_ON_ERROR'] = osp.join(pose_tracking_dir, 
+        eval_cfg['reid_pose_tracking']['EVAL_CFG']['LOG_ON_ERROR'] = osp.join(pose_tracking_dir,
                                                                               'error_log_reid_track.txt')
-        eval_cfg['reid_pose_tracking']['DATASET_CFG']['GT_FOLDER'] = osp.join(eval_cfg['posetrack_dir'], 
+        eval_cfg['reid_pose_tracking']['DATASET_CFG']['GT_FOLDER'] = osp.join(eval_cfg['posetrack_dir'],
                                                                               'posetrack_data', eval_cfg['subset'])
         eval_cfg['reid_pose_tracking']['DATASET_CFG']['TRACKERS_FOLDER'] = pose_tracking_dir
         evaluator = trackeval.EvaluatorReid(eval_cfg['reid_pose_tracking']['EVAL_CFG'])
