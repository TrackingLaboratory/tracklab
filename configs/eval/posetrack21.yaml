--- conflicted
+++ resolved
@@ -6,14 +6,12 @@
   eval_reid_pose_tracking: False # Not working
   eval_mot: True
 
-  SEQS: "${dataset.vids_dict.val}"
-  
   posetrack_trackers_folder: "eval/posetrack"
   posetrack_gt_folder: ${dataset.dataset_path}/posetrack_data/val
-  
+
   mot_trackers_folder: "eval/mot"
   mot_gt_folder: ${dataset.dataset_path}/posetrack_mot/mot/val
-  
+
   use_parallel: True
   num_parallel_cores: 8
 
@@ -21,34 +19,4 @@
     dataset_path: ${dataset.dataset_path}
     use_ignore_regions: False
     ignore_iou_thres: 0.1
-<<<<<<< HEAD
-
-  mot_dataset:
-    PRINT_CONFIG: False # print the config of the dataset
-    ASSURE_SINGLE_TRACKER: False
-    TRACKERS_FOLDER: "eval" # automatically appended by "mot"
-    GT_FOLDER: "${dataset.dataset_path}/posetrack_mot/mot/val"
-
-  posetrack_evaluator:
-    USE_PARALLEL: False # TODO broken, to investigate
-    NUM_PARALLEL_CORES: 4
-    BREAK_ON_ERROR: True # Raises exception and exits with error
-    RETURN_ON_ERROR: True # if not BREAK_ON_ERROR, then returns from function on error
-    LOG_ON_ERROR: null # if not None, save any errors into specified log file
-    PRINT_RESULTS: True # show the results in the terminal
-    PRINT_COMBINED_SUMMARY_ONLY: False # Combines metrics across all classes
-    PRINT_PAPER_SUMMARY: True # Output latex paper summary
-    TIME_PROGRESS: False # Profiling option for the evaluation
-    DISPLAY_LESS_PROGRESS: True # show less progress information
-    OUTPUT_PAPER_SUMMARY: True # Output latex paper summary
-    OUTPUT_EMPTY_CLASSES: True # If False, summary files are not output for classes with no detections
-    OUTPUT_DETAILED: True # Show more details. Not implemented for mAP
-
-  posetrack_dataset:
-    PRINT_CONFIG: False # print the config of the dataset
-    ASSURE_SINGLE_TRACKER: False
-    TRACKERS_FOLDER: "eval/posetrack"
-    GT_FOLDER: "${dataset.dataset_path}/posetrack_data/val"
-=======
-    vis_threshold: 0.1
->>>>>>> f39c5a75
+    vis_threshold: 0.1