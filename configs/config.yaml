defaults:
  - _self_
  - dataset: soccernet_mot
  - eval: soccernet_mot
  - engine: offline
  - machine: local
  - state: no_save
  - visualization: save_videos
<<<<<<< HEAD
  - modules/bbox_detector: yolov8
  - modules/pose_bottomup: openpifpaf
  - modules/reid: bpbreid
  - modules/track: oc_sort

pipeline: [pose_bottomup, reid, track]
experiment_name: "???"
data_dir: "???"
=======
  - detect_multiple: yolox
  - detect_single: hrnet_posetrack18
  - reid: bpbreid
  - track: bpbreid_strong_sort
  - jn_detect: easyocr

experiment_name: "pbtrack"
data_dir: "/globalscratch/users/a/b/abolfazl/PbTrack_files/dataset/"
>>>>>>> 4f9a40b8
num_cores: 4

train_detect: False
train_reid: False
test_tracking: True
use_wandb: False
print_config: True

# configure Hydra to use the current working directory
# and set up the output directory according to experiment_name
project_dir: "${hydra:runtime.cwd}"
hydra:
  job:
    chdir: True
  run:
    dir: "/globalscratch/users/a/b/abolfazl/PbTrack_files/outputs/${experiment_name}/${now:%Y-%m-%d}/${now:%H-%M-%S}"
  sweep:
    dir: "multirun_outputs/${experiment_name}/${now:%Y-%m-%d}/${now:%H-%M-%S}"<|MERGE_RESOLUTION|>--- conflicted
+++ resolved
@@ -1,30 +1,20 @@
 defaults:
   - _self_
-  - dataset: soccernet_mot
-  - eval: soccernet_mot
+  - dataset: external_video
+  - eval: posetrack21
   - engine: offline
   - machine: local
   - state: no_save
   - visualization: save_videos
-<<<<<<< HEAD
   - modules/bbox_detector: yolov8
   - modules/pose_bottomup: openpifpaf
   - modules/reid: bpbreid
   - modules/track: oc_sort
+  - modules/jn_detect: easyocr
 
-pipeline: [pose_bottomup, reid, track]
-experiment_name: "???"
-data_dir: "???"
-=======
-  - detect_multiple: yolox
-  - detect_single: hrnet_posetrack18
-  - reid: bpbreid
-  - track: bpbreid_strong_sort
-  - jn_detect: easyocr
-
+pipeline: [pose_bottomup, reid, track, jn_detect]
 experiment_name: "pbtrack"
 data_dir: "/globalscratch/users/a/b/abolfazl/PbTrack_files/dataset/"
->>>>>>> 4f9a40b8
 num_cores: 4
 
 train_detect: False
