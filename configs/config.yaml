# TrackLab config

# The defaults list contains the files that will be used
# to create the final config file. This item *must* be
# the first element in the file.
defaults:
  - _self_
  - dataset: external_video
  - eval: posetrack21
  - engine: offline
  - state: no_save
  - visualization: save_videos
  - modules/bbox_detector: yolov8
  - modules/pose_bottomup: openpifpaf
  - modules/reid: bpbreid
  - modules/track: oc_sort
  - modules/jn_detect: easyocr

<<<<<<< HEAD
# Pipeline definition :
# Defines the order in which the modules will be called
pipeline:
  - bbox_detector
  - reid
  - track

# Experiment name
experiment_name: "tracklab"

# Path definitions
=======
pipeline: [bbox_detector, reid, track, jn_detect]
experiment_name: "???"
>>>>>>> 351ee901
data_dir: "???"
model_dir: "???"

# Machine configuration
num_cores: 4
use_wandb: False

# Flags
test_tracking: True
print_config: True

# configure Hydra to use the current working directory
# and set up the output directory according to experiment_name
project_dir: "${hydra:runtime.cwd}"
hydra:
  job:
    chdir: True
  run:
    dir: "/globalscratch/users/a/b/abolfazl/PbTrack_files/outputs/${experiment_name}/${now:%Y-%m-%d}/${now:%H-%M-%S}"
  sweep:
    dir: "multirun_outputs/${experiment_name}/${now:%Y-%m-%d}/${now:%H-%M-%S}"<|MERGE_RESOLUTION|>--- conflicted
+++ resolved
@@ -5,8 +5,8 @@
 # the first element in the file.
 defaults:
   - _self_
-  - dataset: external_video
-  - eval: posetrack21
+  - dataset: soccernet_mot
+  - eval: soccernet_mot
   - engine: offline
   - state: no_save
   - visualization: save_videos
@@ -16,22 +16,18 @@
   - modules/track: oc_sort
   - modules/jn_detect: easyocr
 
-<<<<<<< HEAD
 # Pipeline definition :
 # Defines the order in which the modules will be called
 pipeline:
   - bbox_detector
   - reid
   - track
+  - jn_detect
 
 # Experiment name
 experiment_name: "tracklab"
 
 # Path definitions
-=======
-pipeline: [bbox_detector, reid, track, jn_detect]
-experiment_name: "???"
->>>>>>> 351ee901
 data_dir: "???"
 model_dir: "???"
 
@@ -50,6 +46,6 @@
   job:
     chdir: True
   run:
-    dir: "/globalscratch/users/a/b/abolfazl/PbTrack_files/outputs/${experiment_name}/${now:%Y-%m-%d}/${now:%H-%M-%S}"
+    dir: "outputs/${experiment_name}/${now:%Y-%m-%d}/${now:%H-%M-%S}"
   sweep:
     dir: "multirun_outputs/${experiment_name}/${now:%Y-%m-%d}/${now:%H-%M-%S}"