--- conflicted
+++ resolved
@@ -12,15 +12,9 @@
   - modules/track: oc_sort
   - modules/jn_detect: easyocr
 
-<<<<<<< HEAD
-pipeline: [pose_bottomup, reid, track, jn_detect]
-experiment_name: "pbtrack"
-data_dir: "/globalscratch/users/a/b/abolfazl/PbTrack_files/dataset/"
-=======
-pipeline: [bbox_detector, reid, track]
+pipeline: [bbox_detector, reid, track, jn_detect]
 experiment_name: "???"
 data_dir: "???"
->>>>>>> 89b5e9b1
 num_cores: 4
 
 train_detect: False
