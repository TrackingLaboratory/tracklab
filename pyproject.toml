[tool.poetry]
name = "tracklab"
version = "1.1.2"
description = ""
authors = ["Vladimir Somers <vladimir.somers@uclouvain.be>", "Victor Joos <victor.joos@uclouvain.be>", "Baptiste Standaert <baptiste.standaert@uclouvain.be>"]
readme = "README.md"
packages = [{include = "tracklab"}]

[tool.poetry.dependencies]
python = "^3.9"
# openpifpaf = {git="https://github.com/PbTrack/openpifpaf", branch="pbtrack", develop=true, extras=["dev","train","test"]}
poseval = {git="https://github.com/TrackingLaboratory/poseval", branch="pbtrack", develop=true}
posetrack21 = {path = "plugins/eval/PoseTrack21/posetrack21", develop = true}
posetrack21_mot = {path = "plugins/eval/PoseTrack21/posetrack21_mot", develop = true}
hydra-core = "^1.3"
lightning = "^2.0"
pytorch_lightning = "^2.0"
numpy = "^1.23.5"
openmim = "^0.3.9"
ultralytics = "8.0.100"
sphinx = "^7.2"
sphinx_rtd_theme = "^2.0"
myst-parser = "^2.0"
filterpy = "^1.4.5"
torch = "1.13.1"
torchvision = "0.14.1"
mmdet = "~3.1.0"
chumpy = "0.66"
lap = {git = "https://github.com/TrackingLaboratory/lap"}
track-bench-track = {path = "plugins/track", develop = true}
mmengine = "^0.10.1"
timm = "^0.9.12"
# openpifpaf = "^0.13.11"  # FIXME : Removed until dependency is fixed
<<<<<<< HEAD
torchreid = {git = "git@github.com:VlSomers/person-reid.git", branch = "kpr"}
=======
#torchreid = {git = "https://github.com/VlSomers/bpbreid"}
kpreid = {git = "git@github.com:VlSomers/person-reid.git", branch = "dev-victor", develop = true}
>>>>>>> 4e3aa281
soccernet = "^0.1.53"
mmpose = "^1.2.0"
sn-trackeval = ">=0.3.0" # {git = "https://github.com/SoccerNet/sn-trackeval.git"}
yt-dlp = ">2023.12.30"
gdown = "^4.7.1"
pandas = "^2.1.0"
matplotlib = "<3.9.0"
albumentations = "1.3.1"
<<<<<<< HEAD
scipy = "1.12.0"
torchmetrics = "1.3.0"
yacs = "0.1.8"
=======
scipy = ">=1.12.0"
torchmetrics = ">=1.4.1"
>>>>>>> 4e3aa281

[tool.poetry.scripts]
tracklab = 'tracklab.main:main'

[build-system]
requires = ["poetry-core"]
build-backend = "poetry.core.masonry.api"<|MERGE_RESOLUTION|>--- conflicted
+++ resolved
@@ -31,12 +31,8 @@
 mmengine = "^0.10.1"
 timm = "^0.9.12"
 # openpifpaf = "^0.13.11"  # FIXME : Removed until dependency is fixed
-<<<<<<< HEAD
-torchreid = {git = "git@github.com:VlSomers/person-reid.git", branch = "kpr"}
-=======
-#torchreid = {git = "https://github.com/VlSomers/bpbreid"}
-kpreid = {git = "git@github.com:VlSomers/person-reid.git", branch = "dev-victor", develop = true}
->>>>>>> 4e3aa281
+torchreid = {git = "https://github.com/VlSomers/bpbreid"}
+# kpreid = {git = "git@github.com:VlSomers/person-reid.git", branch = "dev-victor"}
 soccernet = "^0.1.53"
 mmpose = "^1.2.0"
 sn-trackeval = ">=0.3.0" # {git = "https://github.com/SoccerNet/sn-trackeval.git"}
@@ -45,14 +41,9 @@
 pandas = "^2.1.0"
 matplotlib = "<3.9.0"
 albumentations = "1.3.1"
-<<<<<<< HEAD
-scipy = "1.12.0"
-torchmetrics = "1.3.0"
-yacs = "0.1.8"
-=======
 scipy = ">=1.12.0"
 torchmetrics = ">=1.4.1"
->>>>>>> 4e3aa281
+yacs = "0.1.8"
 
 [tool.poetry.scripts]
 tracklab = 'tracklab.main:main'
