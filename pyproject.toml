--- conflicted
+++ resolved
@@ -33,11 +33,8 @@
 timm = "^0.9.12"
 torchreid = {git = "https://github.com/victorjoos/bpbreid.git"}
 openpifpaf = "^0.13.11"
-<<<<<<< HEAD
+easyocr = "^1.7.1"
 soccernet = "^0.1.53"
-=======
-easyocr = "^1.7.1"
->>>>>>> 351ee901
 
 [[tool.poetry.source]]
 name = "pytorch"
